--- conflicted
+++ resolved
@@ -1,11 +1,7 @@
 import numpy as np
 from sklearn.base import BaseEstimator, RegressorMixin
 
-# Hvor bør vi gi funksjonen derivative? I __init__ eller fit? self.derivative = derivative, der default er self._MSE_gradient
-
-<<<<<<< HEAD
-class GradientDescent(BaseEstimator, RegressorMixin):       # Inheritance adds compatibility with scikit-learn framework
-=======
+
 # Cost functions
 def MSE_OLS(X, y, theta):
     return 2/n * (X.T @ (X @ theta - y))
@@ -13,20 +9,14 @@
 def MSE_Ridge(X, y, theta, llambda):
     return 2.0/n*X.T @ (X @ (theta)-y)+2*llambda*theta
 
-class GradientDescent(BaseEstimator, RegressorMixin):       # arguments add compatibility with scikit-learn framework
->>>>>>> cb12c527
+class GradientDescent(BaseEstimator, RegressorMixin):       # Inheritance adds compatibility with scikit-learn framework
     """
     Class that implements Gradient Descent with or without momentum.
     
     Attributes
     ----------
-<<<<<<< HEAD
-        epsilon (float, optional): Learning rate. Default is 0.01.
-        epochs (int, optional): Maximum number of iterations. Default is 1_000.
-=======
         epsilon (float): Learning rate.
         epochs (int, optional): Number of passes through the dataset. Default is 1_000.
->>>>>>> cb12c527
         tol (float, optional): Tolerance for stopping criteria. Default is 1e-6.
         momentum (float, optional): Momentum term for gradient update. Default is 0.
         cost_func (Callable, optional): cost function for scoring, if None it is set to MSE for OLS
@@ -59,13 +49,8 @@
         self.n, self.p = X.shape
         tol = self.tol
         self.change = 2*tol # ~0
-<<<<<<< HEAD
-        self.theta = .1*np.random.randn(p) # Initial guess, range ~[-1,1] (perhaps very bad guess for unscaled data)
-        self.indices = np.arange(self.n) # For SGD
-=======
         self.theta = .1*np.random.randn(self.p) # Initial guess, range ~[-1,1] (perhaps very bad guess for unscaled data)
         self.indices = np.arange(self.n) # For SGD - this is technically wasted memory for non-SGD-methods (but it is cleaner with only one fit-method, and we'll always use SGD)
->>>>>>> cb12c527
 
         epoch = 0
         epochs = self.epochs
@@ -75,30 +60,14 @@
         return self.theta, epoch
 
 
-<<<<<<< HEAD
-    def _step(self, X, y):
-        self.gradient = self._MSE_gradient(X, y, self.theta) # temporary? We must have the ability to change cost-function. Don't send class-variables to a method.
-=======
     def _step(self):
         cost_func , params = self.cost_func
         self.gradient = self.cost_func(self.X, self.y, self.theta, *params) # temporary? We must have the ability to change cost-function. Don't send class-variables to a method.
->>>>>>> cb12c527
         self.change = self._advance()
         self.theta -= self.change
 
 
-<<<<<<< HEAD
-    def _MSE_gradient(self, X, y, theta): # should perhaps be default, but with option to use another.
-        """ 
-        Gradient calculation of the Mean Squared Error for OLS.
-        """
-        return 2/len(y) * (X.T @ (X @ theta - y))
-
-
     def _advance(self): # burde kanskje hete "_change", siden den finner self.change. Så kan _step hete _advance, f.eks.
-=======
-    def _advance(self):
->>>>>>> cb12c527
         """
         Advances one step in the gradient descent algorithm.
 
