--- conflicted
+++ resolved
@@ -2,22 +2,13 @@
 from sklearn.base import BaseEstimator, RegressorMixin
 
 
-<<<<<<< HEAD
 # Cost function gradients
 def MSE_OLS(X, y, theta):
     return 2/len(y) * (X.T @ (X @ theta - y))
 
 def MSE_Ridge(X, y, theta, llambda):
     return 2/len(y) * X.T @ (X @ (theta) - y) + 2*llambda*theta
-
-=======
-# Cost functions
-def MSE_OLS(X, y, theta):
-    return 2/n * (X.T @ (X @ theta - y))
-
-def MSE_Ridge(X, y, theta, llambda):
-    return 2.0/n*X.T @ (X @ (theta)-y)+2*llambda*theta
->>>>>>> 25e2f654
+  
 
 class GradientDescent(BaseEstimator, RegressorMixin):       # Inheritance adds compatibility with scikit-learn framework
     """
@@ -26,36 +17,21 @@
     Attributes
     ----------
         epsilon (float): Learning rate.
-<<<<<<< HEAD
         epochs (int, optional): Maximal number of passes through the dataset. Default is 1_000.
         tol (float, optional): Tolerance for stopping criteria. Default is 1e-6.
         momentum (float, optional): Momentum term for gradient update. Default is 0.
         cost_gradient (touple, optional): Callable cost function gradient with a list of its parameters. Default is OLS MSE.
     """
     def __init__(self, epsilon=0.01, epochs=1_000, tol=1e-6, momentum=0.0, cost_gradient=None):
-=======
-        epochs (int, optional): Number of passes through the dataset. Default is 1_000.
-        tol (float, optional): Tolerance for stopping criteria. Default is 1e-6.
-        momentum (float, optional): Momentum term for gradient update. Default is 0.
-        cost_func (Callable, optional): cost function for scoring, if None it is set to MSE for OLS
-    """
-    def __init__(self, epsilon=0.01, epochs=1000, tol=1e-6, momentum=0.0, cost_func=None):
->>>>>>> 25e2f654
+
         self.epsilon = epsilon
         self.epochs = epochs
         self.tol = tol
         self.momentum = momentum
-<<<<<<< HEAD
         if cost_gradient is None:
             self.cost_gradient = (MSE_OLS, [])
         else:
             self.cost_gradient = cost_gradient
-=======
-        if cost_func == None:
-            self.cost_func = (MSE_OLS, [])
-        else:
-            self.cost_func = cost_func
->>>>>>> 25e2f654
 
 
     def fit(self, X, y):
@@ -69,7 +45,6 @@
         Returns:
             tuple: A tuple containing the optimized parameters and the number of iterations performed.
         """
-<<<<<<< HEAD
         self.n, p = X.shape
         tol = self.tol
         self.change = 2*tol # ~0
@@ -89,32 +64,7 @@
         self.gradient = cost_gradient(X, y, self.theta, *params) 
         self.change = self._advance()
         self.theta -= self.change
-
-=======
-        self.X = X
-        self.y = y
-
-        self.n, self.p = X.shape
-        tol = self.tol
-        self.change = 2*tol # ~0
-        self.theta = .1*np.random.randn(self.p) # Initial guess, range ~[-1,1] (perhaps very bad guess for unscaled data)
-        self.indices = np.arange(self.n) # For SGD - this is technically wasted memory for non-SGD-methods (but it is cleaner with only one fit-method, and we'll always use SGD)
-
-        epoch = 0
-        epochs = self.epochs
-        while epoch < epochs and np.mean(np.abs(self.change)) > tol: # perhaps we should also add option to specify different stopping criteria?
-            self._step(X,y)
-            epoch += 1
-        return self.theta, epoch
-
-
-    def _step(self):
-        cost_func , params = self.cost_func
-        self.gradient = self.cost_func(self.X, self.y, self.theta, *params) # temporary? We must have the ability to change cost-function. Don't send class-variables to a method.
-        self.change = self._advance()
-        self.theta -= self.change
-
->>>>>>> 25e2f654
+       
 
     def _advance(self): # burde kanskje hete "_change", siden den finner self.change. Så kan _step hete _advance, f.eks.
         """
@@ -134,13 +84,9 @@
             np.ndarray: The predicted values for input X.
         """
         return X @ self.theta
-<<<<<<< HEAD
-
-
-=======
-
-
->>>>>>> 25e2f654
+
+
+
 class StochasticGD(GradientDescent):
     """
     Class for implementing Stochastic Gradient Descent.
@@ -150,38 +96,26 @@
         epochs (int): Number of passes through the dataset. Default is 1_000.
         batch_size (int, optional): Size of the mini-batches. Default is 16.
     """
-<<<<<<< HEAD
     def __init__(self, epsilon=0.01, epochs=1000, tol=1e-6, momentum=0.0, cost_gradient=None, batch_size=16):
         super().__init__(epsilon, epochs, tol, momentum, cost_gradient)
         self.batch_size = batch_size
 
     def _step(self, X, y):
-=======
-    def __init__(self, epsilon=0.01, epochs=1000, tol=1e-6, momentum=0.0, cost_func=None, batch_size=16):
-        super().__init__(epsilon, epochs, tol, momentum, cost_func)
-        self.batch_size = batch_size
-
-    def _step(self):
->>>>>>> 25e2f654
+
         indices = np.random.permutation(self.indices)
         batch_size = self.batch_size
         for start in range(0, self.n, batch_size):
             batch_indices = indices[start : start+batch_size]
-<<<<<<< HEAD
             Xi, yi = X[batch_indices], y[batch_indices]
 
             cost_gradient, params = self.cost_gradient
             self.gradient = cost_gradient(Xi, yi, self.theta, *params)
-=======
-            Xi, yi = self.X[batch_indices], self.y[batch_indices]
-
-            cost_func, params = self.cost_func
-            self.gradient = cost_func(Xi, yi, self.theta, *params)
->>>>>>> 25e2f654
+
             self.change = self._advance()
             self.theta -= self.change
 
 
+            
 class AdaGradGD(StochasticGD):
     """
     Implements the AdaGrad optimization algorithm.
@@ -195,17 +129,10 @@
                  epochs=1_000, 
                  tol=1e-6, 
                  momentum=0.0,
-<<<<<<< HEAD
                  cost_gradient=None,
                  batch_size=16,
                  delta=1e-7):
         super().__init__(epsilon, epochs, tol, momentum, cost_gradient, batch_size)
-=======
-                 cost_func=None,
-                 batch_size=16,
-                 delta=1e-7):
-        super().__init__(epsilon, epochs, tol, momentum, cost_func, batch_size)
->>>>>>> 25e2f654
         self.delta = delta
         self.r = 0
 
@@ -228,19 +155,11 @@
                  epochs=1_000, 
                  tol=1e-6, 
                  momentum=0.0,
-<<<<<<< HEAD
                  cost_gradient=None, 
                  batch_size=16,
                  rho=0.9,
                  delta=1e-6):
         super().__init__(epsilon, epochs, tol, momentum, cost_gradient, batch_size)
-=======
-                 cost_func=None, 
-                 batch_size=16,
-                 rho=0.9,
-                 delta=1e-6):
-        super().__init__(epsilon, epochs, tol, momentum, cost_func, batch_size)
->>>>>>> 25e2f654
         self.rho = rho
         self.delta = delta
         self.r = 0
@@ -267,20 +186,12 @@
                  epochs=1_000, 
                  tol=1e-6, 
                  momentum=0.0, 
-<<<<<<< HEAD
                  cost_gradient=None,
-=======
-                 cost_func=None,
->>>>>>> 25e2f654
                  batch_size=16,
                  rho1=0.9,
                  rho2 = 0.999,
                  delta=1e-8):
-<<<<<<< HEAD
         super().__init__(epsilon, epochs, tol, momentum, cost_gradient, batch_size)
-=======
-        super().__init__(epsilon, epochs, tol, momentum, cost_func, batch_size)
->>>>>>> 25e2f654
         self.rho1 = rho1
         self.rho2 = rho2
         self.delta = delta
@@ -298,13 +209,8 @@
 
         return self.epsilon * s_hat/np.sqrt(r_hat) + self.delta
 
-<<<<<<< HEAD
-=======
-
-
-
-
->>>>>>> 25e2f654
+
+
 if __name__ == "__main__":
     from sklearn.model_selection import train_test_split, GridSearchCV
     from sklearn.metrics import mean_squared_error
@@ -318,7 +224,6 @@
     p = 2
     X = np.c_[*(x**i for i in range(p+1))]
 
-<<<<<<< HEAD
     ### Dette gir ikke mening nå når vi avslutter ved en gitt toleranse; da er jo alle like gode MSE-wise. 
     ### Men blir veldig nyttig når vi skal tilpasse ekte data / nevrale nett og kanskje ikke alltid konvergerer i tide!
     # X_train, X_test, y_train, y_test = train_test_split(X, y, test_size=0.2, random_state=42)
@@ -342,26 +247,3 @@
     # y_pred_gd = best_gd_model.predict(X_test)
     
     # print("MSE for best GradientDescent model:", mean_squared_error(y_test, y_pred_gd))
-=======
-    X_train, X_test, y_train, y_test = train_test_split(X, y, test_size=0.2, random_state=42)
-
-    param_grid_gd = {
-        'epsilon': [1e-3, 1e-2, 1e-1],
-        'momentum': [0.0, 0.5, 0.9],
-        'epochs': [500, 1000, 2000],
-        'batch_size': [16, 32, 64]
-    }
-
-    grid_search_gd = GridSearchCV(estimator=ADAMGD(cost_func=(MSE_Ridge, [0.001])), param_grid=param_grid_gd, cv=3, scoring='neg_mean_squared_error')
-    grid_search_gd.fit(X_train, y_train)
-
-    # Best parameters and score
-    print("Best parameters for GradientDescent:", grid_search_gd.best_params_)
-    print("Best score for GradientDescent:", grid_search_gd.best_score_)
-
-    # Predictions using the best model
-    best_gd_model = grid_search_gd.best_estimator_
-    y_pred_gd = best_gd_model.predict(X_test)
-    
-    print("MSE for best GradientDescent model:", mean_squared_error(y_test, y_pred_gd))
->>>>>>> 25e2f654
